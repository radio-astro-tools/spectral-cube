--- conflicted
+++ resolved
@@ -1,12 +1,9 @@
 0.2.2 (unreleased)
 ------------------
 
-<<<<<<< HEAD
 - Output mask as a CASA image https://github.com/radio-astro-tools/spectral-cube/pull/171
-=======
 - ytcube exports to .obj and .ply too
   https://github.com/radio-astro-tools/spectral-cube/pull/173
->>>>>>> ee666d0d
 
 0.2.1 (2014-12-03)
 ------------------
