--- conflicted
+++ resolved
@@ -113,7 +113,6 @@
 
     @property
     def hdu(self):
-<<<<<<< HEAD
         from astropy.io import fits
         if self.wcs is None:
             hdu = fits.PrimaryHDU(self.value)
@@ -124,9 +123,6 @@
         if 'beam' in self.meta:
             hdu.header.update(self.meta['beam'].to_header_keywords())
 
-=======
-        hdu = PrimaryHDU(self.value, header=self.header)
->>>>>>> 111afd60
         return hdu
 
     def write(self, filename, format=None, overwrite=False):
